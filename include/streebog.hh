--- conflicted
+++ resolved
@@ -49,7 +49,7 @@
      * @warning do not use this method if you can immediately provide all the data that you need to calculate the hash
      * from. Instead, use operator() or finalize().
      */
-    void update(const void* m, const uint64_t size);
+    void update(void* m, const uint64_t size);
 
     /**
      * @brief processes the last chunk of data, calculating the resulting hash
@@ -57,11 +57,7 @@
      * @param size data size in bytes
      * @note use operator() for a more convenient call if you can provide all the data at once
      */
-<<<<<<< HEAD
-    uint64_t const * const finalize(const void* m, const uint64_t size);
-=======
     uint64_t const* const finalize(void* m, const uint64_t size);
->>>>>>> 8efd65cb
 
     /**
      * @brief alias for finalize() method
@@ -70,31 +66,25 @@
      * @param out array for writing output; it may not be provided,
      * and then the function will work exactly the same as finalize()
      */
-<<<<<<< HEAD
-    uint64_t const * const operator()(const void* m, const uint64_t size, void* out = nullptr);
-
-=======
     uint64_t const* const operator()(void* m, const uint64_t size, void* out = nullptr);
->>>>>>> 8efd65cb
 };
 
 #ifdef STREEBOG_ENABLE_WRAPPERS
 
 #include <array>
 
-inline auto streebog512{[](const void* in, const uint64_t in_sz) {
+inline auto streebog512(void* in, const uint64_t in_sz) {
     std::array<uint64_t, 8> out;
     Streebog{Streebog::Mode::H512}(in, in_sz, out.data());
 
     return out;
-}};
+}
 
-
-inline auto streebog256{[](const void* in, const uint64_t in_sz) {
+inline auto streebog256(void* in, const uint64_t in_sz) {
     std::array<uint64_t, 4> out;
     Streebog{Streebog::Mode::H256}(in, in_sz, out.data());
 
     return out;
-}};
+}
 
 #endif